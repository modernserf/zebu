--- conflicted
+++ resolved
@@ -120,29 +120,6 @@
   },
   alt: (xs, ctx) => alt(...xs.map(ctx.eval)),
   seq: (exprs, fn = last, ctx) => seq(fn, ...exprs.map(ctx.eval)),
-<<<<<<< HEAD
-  sepByMaybe: (expr, sep, ctx) => {
-    sep = ctx.eval(sep)
-    return alt(
-      seq((xs) => xs,
-        sepBy(
-          ctx.eval(expr),
-          seq(id, alt(sep, seq(_2, ignoreLines, sep)), ignoreLines)
-        ),
-        alt(ignoreLines, nil),
-        alt(sep, nil)
-      ),
-      seq(() => [], nil)
-    )
-  },
-  sepBy: (expr, sep, ctx) => {
-    sep = ctx.eval(sep)
-    return sepBy(
-      ctx.eval(expr),
-      seq(id, alt(sep, seq(_2, ignoreLines, sep)), ignoreLines)
-    )
-  },
-=======
   sepByMaybe: (expr, sep, ctx) =>
     alt(
       sepByWithLines(ctx.eval(expr), ctx.eval(sep)),
@@ -150,7 +127,6 @@
     ),
   sepBy: (expr, sep, ctx) =>
     sepByWithLines(ctx.eval(expr), ctx.eval(sep)),
->>>>>>> 8aa08820
   repeat0: (expr, ctx) => repeat(ctx.eval(expr), 0),
   repeat1: (expr, ctx) => repeat(ctx.eval(expr), 1),
   maybe: (expr, ctx) => alt(ctx.eval(expr), nil),
